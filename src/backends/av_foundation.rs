--- conflicted
+++ resolved
@@ -192,11 +192,8 @@
             let _: () = msg_send![utterance, setVolume: self.volume];
             trace!("Setting pitch to {}", self.pitch);
             let _: () = msg_send![utterance, setPitchMultiplier: self.pitch];
-<<<<<<< HEAD
             let _: () = msg_send![utterance, setVoice: self.voice];
-=======
             trace!("Enqueuing");
->>>>>>> acecb1f3
             let _: () = msg_send![self.synth, speakUtterance: utterance];
             trace!("Done queuing");
         }
