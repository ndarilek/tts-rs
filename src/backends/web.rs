#[cfg(target_arch = "wasm32")]
use std::sync::Mutex;

use lazy_static::lazy_static;
use log::{info, trace};
use wasm_bindgen::prelude::*;
use wasm_bindgen::JsCast;
use web_sys::{
    SpeechSynthesisErrorCode, SpeechSynthesisErrorEvent, SpeechSynthesisEvent,
    SpeechSynthesisUtterance,
};

use crate::{Backend, BackendId, Error, Features, UtteranceId, CALLBACKS};

#[derive(Clone, Debug)]
pub struct Web {
    id: BackendId,
    rate: f32,
    pitch: f32,
    volume: f32,
}

lazy_static! {
    static ref NEXT_BACKEND_ID: Mutex<u64> = Mutex::new(0);
    static ref UTTERANCE_MAPPINGS: Mutex<Vec<(BackendId, UtteranceId)>> = Mutex::new(Vec::new());
    static ref NEXT_UTTERANCE_ID: Mutex<u64> = Mutex::new(0);
}

impl Web {
    pub fn new() -> Result<Self, Error> {
        info!("Initializing Web backend");
        let mut backend_id = NEXT_BACKEND_ID.lock().unwrap();
        let rv = Web {
            id: BackendId::Web(*backend_id),
            rate: 1.,
            pitch: 1.,
            volume: 1.,
        };
        *backend_id += 1;
        Ok(rv)
    }
}

impl Backend for Web {
    fn id(&self) -> Option<BackendId> {
        Some(self.id)
    }

    fn supported_features(&self) -> Features {
        Features {
            stop: true,
            rate: true,
            pitch: true,
            volume: true,
            is_speaking: true,
            voices: true,
            utterance_callbacks: true,
        }
    }

    fn speak(&mut self, text: &str, interrupt: bool) -> Result<Option<UtteranceId>, Error> {
        trace!("speak({}, {})", text, interrupt);
        let utterance = SpeechSynthesisUtterance::new_with_text(text).unwrap();
        utterance.set_rate(self.rate);
        utterance.set_pitch(self.pitch);
        utterance.set_volume(self.volume);
        let id = self.id().unwrap();
        let mut uid = NEXT_UTTERANCE_ID.lock().unwrap();
        let utterance_id = UtteranceId::Web(*uid);
        *uid += 1;
        drop(uid);
        let mut mappings = UTTERANCE_MAPPINGS.lock().unwrap();
        mappings.push((self.id, utterance_id));
        drop(mappings);
        let callback = Closure::wrap(Box::new(move |_evt: SpeechSynthesisEvent| {
            let mut callbacks = CALLBACKS.lock().unwrap();
            let callback = callbacks.get_mut(&id).unwrap();
            if let Some(f) = callback.utterance_begin.as_mut() {
                f(utterance_id);
            }
        }) as Box<dyn Fn(_)>);
        utterance.set_onstart(Some(callback.as_ref().unchecked_ref()));
        let callback = Closure::wrap(Box::new(move |_evt: SpeechSynthesisEvent| {
            let mut callbacks = CALLBACKS.lock().unwrap();
            let callback = callbacks.get_mut(&id).unwrap();
            if let Some(f) = callback.utterance_end.as_mut() {
                f(utterance_id);
            }
            let mut mappings = UTTERANCE_MAPPINGS.lock().unwrap();
            mappings.retain(|v| v.1 != utterance_id);
        }) as Box<dyn Fn(_)>);
        utterance.set_onend(Some(callback.as_ref().unchecked_ref()));
        let callback = Closure::wrap(Box::new(move |evt: SpeechSynthesisErrorEvent| {
            if evt.error() == SpeechSynthesisErrorCode::Canceled {
                let mut callbacks = CALLBACKS.lock().unwrap();
                let callback = callbacks.get_mut(&id).unwrap();
                if let Some(f) = callback.utterance_stop.as_mut() {
                    f(utterance_id);
                }
            }
            let mut mappings = UTTERANCE_MAPPINGS.lock().unwrap();
            mappings.retain(|v| v.1 != utterance_id);
        }) as Box<dyn Fn(_)>);
        utterance.set_onerror(Some(callback.as_ref().unchecked_ref()));
        if interrupt {
            self.stop()?;
        }
        if let Some(window) = web_sys::window() {
            let speech_synthesis = window.speech_synthesis().unwrap();
            speech_synthesis.speak(&utterance);
            Ok(Some(utterance_id))
        } else {
            Err(Error::NoneError)
        }
    }

    fn stop(&mut self) -> Result<(), Error> {
        trace!("stop()");
        if let Some(window) = web_sys::window() {
            let speech_synthesis = window.speech_synthesis().unwrap();
            speech_synthesis.cancel();
        }
        Ok(())
    }

    fn min_rate(&self) -> f32 {
        0.1
    }

    fn max_rate(&self) -> f32 {
        10.
    }

    fn normal_rate(&self) -> f32 {
        1.
    }

    fn get_rate(&self) -> Result<f32, Error> {
        Ok(self.rate)
    }

    fn set_rate(&mut self, rate: f32) -> Result<(), Error> {
        self.rate = rate;
        Ok(())
    }

    fn min_pitch(&self) -> f32 {
        0.
    }

    fn max_pitch(&self) -> f32 {
        2.
    }

    fn normal_pitch(&self) -> f32 {
        1.
    }

    fn get_pitch(&self) -> Result<f32, Error> {
        Ok(self.pitch)
    }

    fn set_pitch(&mut self, pitch: f32) -> Result<(), Error> {
        self.pitch = pitch;
        Ok(())
    }

    fn min_volume(&self) -> f32 {
        0.
    }

    fn max_volume(&self) -> f32 {
        1.
    }

    fn normal_volume(&self) -> f32 {
        1.
    }

    fn get_volume(&self) -> Result<f32, Error> {
        Ok(self.volume)
    }

    fn set_volume(&mut self, volume: f32) -> Result<(), Error> {
        self.volume = volume;
        Ok(())
    }

    fn is_speaking(&self) -> Result<bool, Error> {
        trace!("is_speaking()");
        if let Some(window) = web_sys::window() {
            match window.speech_synthesis() {
                Ok(speech_synthesis) => Ok(speech_synthesis.speaking()),
                Err(e) => Err(Error::JavaScriptError(e)),
            }
        } else {
            Err(Error::NoneError)
        }
    }
<<<<<<< HEAD

    fn voice(&self) -> Result<String,Error> {
        unimplemented!()
    }

    fn list_voices(&self) -> Vec<String> {
        unimplemented!()
    }

    fn set_voice(&mut self, voice: &str) -> Result<(),Error> {
        unimplemented!()
=======
}

impl Drop for Web {
    fn drop(&mut self) {
        let mut mappings = UTTERANCE_MAPPINGS.lock().unwrap();
        mappings.retain(|v| v.0 != self.id);
>>>>>>> acecb1f3
    }
}<|MERGE_RESOLUTION|>--- conflicted
+++ resolved
@@ -197,7 +197,6 @@
             Err(Error::NoneError)
         }
     }
-<<<<<<< HEAD
 
     fn voice(&self) -> Result<String,Error> {
         unimplemented!()
@@ -209,13 +208,12 @@
 
     fn set_voice(&mut self, voice: &str) -> Result<(),Error> {
         unimplemented!()
-=======
+    }
 }
 
 impl Drop for Web {
     fn drop(&mut self) {
         let mut mappings = UTTERANCE_MAPPINGS.lock().unwrap();
         mappings.retain(|v| v.0 != self.id);
->>>>>>> acecb1f3
     }
 }