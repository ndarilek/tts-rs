--- conflicted
+++ resolved
@@ -147,6 +147,7 @@
         self.synth.Options()?.SetAudioPitch(self.pitch.into())?;
         self.synth.Options()?.SetAudioVolume(self.volume.into())?;
 
+        self.synth.SetVoice(&self.voice)?;
         let synth_stream = self.synth.SynthesizeTextToStreamAsync(text)?.get()?;
 
         let size = synth_stream.Size()?;
@@ -209,7 +210,6 @@
             }
         }
         if no_utterances {
-<<<<<<< HEAD
             let (bytes, content_type) = self.synthesize_with_content_type(text)?;
 
             let stream = InMemoryRandomAccessStream::new()?;
@@ -219,18 +219,6 @@
             data_writer.FlushAsync()?;
 
             let source = MediaSource::CreateFromStream(stream, content_type)?;
-=======
-            self.synth.Options()?.SetSpeakingRate(self.rate.into())?;
-            self.synth.Options()?.SetAudioPitch(self.pitch.into())?;
-            self.synth.Options()?.SetAudioVolume(self.volume.into())?;
-            self.synth.SetVoice(&self.voice)?;
-            let stream = self
-                .synth
-                .SynthesizeTextToStreamAsync(&text.into())?
-                .get()?;
-            let content_type = stream.ContentType()?;
-            let source = MediaSource::CreateFromStream(&stream, &content_type)?;
->>>>>>> f404e180
             self.player.SetSource(&source)?;
             self.player.Play()?;
 
